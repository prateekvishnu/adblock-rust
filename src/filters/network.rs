--- conflicted
+++ resolved
@@ -840,12 +840,8 @@
     opt_domains: Option<&Vec<Hash>>,
     opt_not_domains: Option<&Vec<Hash>>,
 ) -> Hash {
-<<<<<<< HEAD
     let mut hash: Hash = 5408;
     hash = hash.wrapping_mul(33) ^ (mask.bits as Hash);
-=======
-    let mut hash: Hash = (5408 * 33) ^ Hash::from(mask.bits);
->>>>>>> 47fc0535
 
     if let Some(s) = csp {
         let chars = s.chars();

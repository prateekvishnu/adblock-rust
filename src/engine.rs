--- conflicted
+++ resolved
@@ -133,14 +133,13 @@
         self.blocker.tags_disable(tags);
     }
 
-<<<<<<< HEAD
     pub fn with_resources<'a>(&'a mut self, resources: &'a str) -> &'a mut Engine {
         self.blocker.with_resources(resources);
         self
-=======
+    }
+    
     pub fn tag_exists(&self, tag: &str) -> bool {
         self.blocker.tags_enabled().contains(&tag.to_owned())
->>>>>>> c3432b8d
     }
 }
 

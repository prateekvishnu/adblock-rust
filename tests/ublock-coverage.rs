--- conflicted
+++ resolved
@@ -119,11 +119,7 @@
 
 #[test]
 fn check_specifics_default() {
-<<<<<<< HEAD
-    let mut engine = get_blocker_engine();
-=======
     let mut engine = get_blocker_engine_default();
->>>>>>> f7c93656
     {
         let checked = engine.check_network_urls("https://www.youtube.com/youtubei/v1/log_event?alt=json&key=AIzaSyAO_FJ2SlqU8Q4STEHLGCilw_Y9_11qcW8", "", "");
         assert_eq!(checked.matched, true);
@@ -135,8 +131,6 @@
             "main_frame");
         assert_eq!(checked.matched, false, "Matched on {:?}", checked.filter);
     }
-<<<<<<< HEAD
-=======
     {
         engine.filter_add("@@||www.googleadservices.*/aclk?$first-party");
         let checked = engine.check_network_urls("https://www.googleadservices.com/pagead/aclk?sa=L&ai=DChcSEwin96uLgYzjAhWH43cKHf0JA7YYABABGgJlZg&ohost=www.google.com&cid=CAASEuRoSkQKbbu2CAjK-zZJnF-wcw&sig=AOD64_1j63JqPtw22vaMasSE4aN1FRKtEw&ctype=5&q=&ved=0ahUKEwivnaWLgYzjAhUERxUIHWzYDTQQ9A4IzgI&adurl=",
@@ -156,7 +150,6 @@
                 "main_frame");
             assert_eq!(checked.matched, false, "Matched on {:?}", checked.filter);
     }
->>>>>>> f7c93656
 }
 
 #[test]
